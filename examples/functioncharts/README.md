# Functioncharts: A Graphical Programming Language
Functioncharts are a graphical programming language, using a "node and wire" graph to represent programs. This repository contains the source code for a Web application that runs in a browser and can create Functionchart graphs. There is no support yet for compiling, executing and debugging these programs (but that would be a good project!) The emphasis here is on the design of the language. The web application is currently just a very specialized diagram editor.

Functioncharts are inspired by [Statecharts](../statecharts/README.md). "Flowcharts" would have been a great name for these, but that name is taken. (Edit: The Functionchart name is also taken.)

Many "node and wire" programming systems have been built. However, most are either domain-specific, or are targeted at non-programmers. The audacious goal here is for Functioncharts to be equivalent in expressiveness and power to conventional textual programming languages. Like Statecharts, Functioncharts use hierarchy and abstraction to increase the power and economy of the notation.

The two principal innovations in Functioncharts are:

1. Functions can accept other functions as inputs, and produce new functions as outputs. This gives the diagrams much greater expressive power.

1. Functions define scopes, and a function can be used inside its own scope. This allows us to naturally express recursion and iteration. Function scopes can be nested, and may define complete functions, or partial functions, allowing us to create closures.

These two features can reduce the visual complexity of the Functionchart diagrams, by making it easy to produce and consume  functions. They can also organize the diagram, reducing the number and complexity of the wires.

Here is an example, implementing the [exponentiation by squaring algorithm](https://en.wikipedia.org/wiki/Exponentiation_by_squaring). This example is generic, applying to any type where multiplication can be applied (e.g. numbers, complex numbers, polynomials, and matrices). A specialization of the generic function for numbers is on the right.

<figure align="center">
  <img src="./resources/example.svg"  alt="" title="Exponentiation by squaring.">
</figure>

This introduction shows how some illustrative programs can be built and discusses the advantages and potential of this approach.

For our purposes here, we implement a simple uni-type language which looks a lot like Javascript. We have primitive values (numbers, strings, etc.) and Functions. This simplifies this diagrams since we only have one kind of value and then functions flowing on our wires. However, we could extend these diagrams to include distinct primtive types with stronger typing to model languages like C, C++, Java, or Go.

## Simple Functions
We start by using some of the built-in functions provided by the language to create a new function.

Functions have input and output pins that can be wired to other functions. Input pins can only accept one wire at a time, while an output pin may fan out to multiple functions.

We also have pseudofunctions which look like functions in this diagrams, but don't calculate anything. One use of these is to allow us to specify inputs and outputs and name them.

The picture below is a simple example of a Functionchart to compute the signum function, which takes a single number x as input and returns 1 if x > 0, 0 if x = 0, or -1 if x < 0.

We can implement signum using built in functions:

1. pseudofunctions for the input, 'a', and the output, 'b'. The 'a' pseudo-function indicates that the same value is used in two different places and gives the input a name which appears on the new function type.
1. Literal functions (0, 1, -1), which have no inputs and output a literal primitive value.
1. Binary operators (<, >), which take two input values and output a boolean value.
1. The conditional operator (?), which takes an input value and two inputs. Its semantics are:
```ts
  if (input1)
    return input2
  else
    return input3
```

The Functionchart is drawn with rounded corners to distinguish it from function instances in the diagram. In the top right corner is the function that is defined by the contents of the functionchart. It is shaded to indicate that it can be instanced. That means clicking on it in the editor and dragging and dropping creates a new instance of the function in the diagram.

The order of the function instance's inputs and outputs is determined by their vertical position in the functionchart. Inputs and outputs are sorted by their y-coordinate, so the topmost input in the functionchart becomes the first input in its function instance. This is a simple way to allow the user to control the order of function inputs and outputs on the instances of the functionchart.

<figure align="center">
  <img src="./resources/signum.svg"  alt="" title="Signum function.">
</figure>

This diagram is already a little hard to read. We can refactor, defining simple helper functions. For the above example, we can define some primitives (x<0, x>0, and a cascaded conditional operator) that make our function easier to read. Then we use the new functions to represent the final signum function as before. By default the sub-functions are drawn with lighter gray links to their defining functioncharts, as in this diagram. Normally we would set the links to be invisible for such simple helpers.

<figure align="center">
  <img src="./resources/signum2.svg"  alt="" title="Signum function using helper functions.">
</figure>

Key diagram features:
1. The cascaded conditional function is carefully arranged in y-order to be equivalent to:
```ts
  if (input1)
    return input2
  else if (input3)
    return input4
  else
    return input5
```

Similarly we can define other useful functions. In this Functionchart, the function instance links are visible. We use the "< 0" function in the abs functionchart.

<figure align="center">
  <img src="./resources/simpleFns.svg"  alt="" title="Comparisons, maximum, minimum, and absolute value.">
</figure>

## Implicit and Explicit Functioncharts

For very simple functions, we can specify that any open input and output pins will become inputs and outputs on the new function defined by the functionchart. Below, function 'a' is an explicit chained conditional operator. The input and output pseudofunctions are arranged so that the inputs of the topmost one come before (y-order) the inputs of the second. The single  output becomes the composed function's output.

If we set the 'implicit' property of the functionchart to 'false' and leave the 'cond' functions disconnected, then our composed function now has no inputs or outputs ('b'). In 'c' we set 'implicit' to true. The 'cond' functions are placed so that the pins are in the correct order. In 'd' we create a slightly different parallel 'cond', with two outputs, and each case has two inputs. We need a pseudo-function to specify that the same value goes to both 'cond' functions selector input. In general, explicit functioncharts give more control over naming, ordering, and routing inputs, but for simple functions they can contribute to clutter. In these cases, implicit is preferable.

In the diagram of simple functions at the beginning, all of the functioncharts are implicit, except where input pseudofunctions are needed to route the input to multiple functions.

There is one case where 'implicit' isn't allowed - recursive functioncharts. We'll see those next.

<figure align="center">
  <img src="./resources/implicit_explicit.svg"  alt="" title="Implicit and explicit functioncharts.">
</figure>

Key diagram features:
1. (a) Explicit cascaded conditional.
1. (b) Explicit function with conditionals, but no input or output pins. The empty function.
1. (c) Implicit cascaded conditional.
1. (d) Implicit parallel conditional, to return two results gated on a single condition. Note how the position of the built-in conditional functions interleave the inputs and outputs in the desired way.

## Recursion and Iteration

Since functions can call instances of themselves, we can define a recursive factorial (n!) function. This recursion is equivalent to an iteration, and in fact this is how functioncharts can represent iteration. Reading left to right, we define a helper decrement function, a 'step' inner function, and finally an implicit functionchart which calls 'step' passing a litereal '1' to the 'acc' accumulator input.

<figure align="center">
  <img src="./resources/factorial.svg"  alt="" title="Recursive definition of factorial function N!.">
</figure>

Key diagram features:
1. 'step' is carefully arranged to return the recursive function invocation as an input to the last function 'cond' to allow the "tail recursion" optimization.
1. The 'step' function can't be implicit because it is recursive. Implicit only works with non-recursive functions.
1. The final 'n!' functionchart is implicit to simplify the diagram.

Similarly, we can define a [Fibonacci](#Fibonacci) functionchart.

## Abstract Functions (Factorial)

Below is a functionchart that defines a more general iteration and uses that to implement factorial again.

Abstraction is an important technique for making software more useful. We can abstract this program by changing the literal  value '1' with an input 'end' and replacing the built-in multiplication with an abstract binary function 'f' that takes an index and an accumulator and returns some result. 'f' will represent a function to be provided by the caller.

To define the shape or signature of our abstract function 'f', we define an abstract functionchart. Any functionchart
with no wires is considered abstract. The one defining 'f' contains pseudofunctions for two inputs and one output. Abstractness is represented by a dotted outline. Abstract functions can be used just like any function inside a functionchart and are interpreted as an implicit input of the function being defined.

In this example, we use the function, but also pass it to the inner functionchart, so we need to modify the abstract function. The "importer" modifier contains the inner function and presents it as an output. This allows us to create instances of the wrapped function, which we do here, and also to wire the function to other functions as an input. We do that to pass 'f' to 'reduce'.

We can use 'reduce' to compute factorial. We use an exporter modifier to pass the built-in multiplication function as 'f', and passing 1 as both the 'end' index and the initial 'acc' value.

<figure align="center">
  <img src="./resources/factorial2.svg"  alt="" title="Factorial function defined with reduce function.">
</figure>

Key diagram features:
1. We define an abstract function type 'f'.
1. We make our iteration function 'reduce' more general.
1. To implement n! we call reduce with literal '1' for 'end' and 'acc', and the built-in '*' for 'f'. To pass a function as a parameter, we wrap it in an "exporter" modifier.

## Closure and Default Values

The diagram above is becoming hard to read. We can refactor to improve the diagram. Note that 'end' and 'f' inputs don't change during the iteration. We can move them out of the functionchart, and put them and the original into an enclosing functionchart. The inner functionchart "closes" over those external inputs, simplifying its signature. Then we can invoke the inner 'step' function in the parent functionchart to get our desired result.

In the next version, we give the 'acc' and 'f' inputs default values. For a simple value type, the 'input' pseudofunction specifies that "acc = 1". For the function input, instead of an abstract 'f', we modify the * operator to become an importer. The semantics of this are that if no function is passed in, we use the inner function which in this case is the built-in *.

<figure align="center">
  <img src="./resources/factorial3.svg"  alt="" title="Cleaned up reduce function.">
</figure>

We can use this more general 'reduce' function to sum the elements of an Array, if we are given a function that somehow contains an array and provides its length and an "indexer" function. We use the Array's indexer function in a small functionchart that uses the 'i' parameter to get the i-th element of the array, and the 'acc' parameter to add to the accumulator. This function is passed into reduce and overrides the default '*'. We override the default value of 'acc' to be 0.

<figure align="center">
  <img src="./resources/factorial4.svg"  alt="" title="Array sum function defined with reduce function.">
</figure>

## Modifiers

Modifier functions extend the functionchart notation for things that are cumbersome or impossible to represent without them. For example, how do we convert a function into an output that can be connected to an input? Similarly, how do we import a function as an input?

Above we saw the importer and exporter modifiers, which convert a function 'F' into a function that outputs 'F'. These are interpreted differently in functioncharts. Importers become implicit inputs in a functionchart. Exporters must be explicitly connected to be an output.

<figure align="center">
  <img src="./resources/modifiers.svg"  alt="" title="Modifiers and how they interact.">
</figure>

Key diagram features:
1. Empty import and export modifiers (left). By default they contain the empty function.
1. The effect of importers and exporters in a functionchart. This function takes a binary function, by default the built-in '+' operator. It uses this function to perform a nonsensical operation which returns NaN, and exports the '+' built-in as an output.

## Abstract Functions (Binary Search)

This code is a simple binary search implementation. [Wikipedia](https://en.wikipedia.org/wiki/Binary_search)

```ts
function binary_search_leftmost(A: Array<number>, n: number, t: number) {
  let lo = 0;
  let hi = n;
  while (lo < R)  {
    const m = Math.floor((lo + hi) / 2);
    if (A[m] < t) {
      lo = m + 1;
    } else {
      hi = m;
    }
  }
  return lo;
}
```

In the functionchart below, the helper function 'divide' gives a visual explanation of the index calculations, and keeps the wires organized. The inputs for our function will be a search value, and a indexer function '[i]' which maps an index to a value, exactly like in an array. We use an abstract indexer, so we could use this search function on anything which looks like an array.

<figure align="center">
  <img src="./resources/binary_search.svg"  alt="" title="Binary search implementation.">
</figure>

Key diagram features:

1. Helper functions are defined first. The parallel '??' predicate returns two separate values for the true and false cases. This helps organize related wires.
1. The 'divide' helper function divides the range [lo..hi] into two sub-ranges [lo..mid] and [mid + 1, hi]. This helps reduce clutter. It also provides a nice visual explanation of how the range is split, as the outputs are increasing as we read top to bottom.
1. The implementation is very general, taking an abstract indexer function '[i]' and "less than" function '<'.
1. A helper function 'test' is created using the indexer and less than function. This consumes the function inputs and the search target 't' in one corner of the diagram and replaces some long wires and links with a single instance link.
1. Finally, 'binSearch' calls the 'search' function on the input range.

We can apply our 'binSearch' function to an array-like abstraction. This provides a 'length' and an indexer function '[i]', making it effectively read-only to the 'search' function.

<figure align="center">
  <img src="./resources/binary_search2.svg"  alt="" title="Binary search of an array.">
  <figcaption align="center">Applying our 'binSearch' to an abstracted Array of values.</figcaption>
</figure>

## More General Iteration

We can define two basic iteration primitives, corresponding to a do-while loop and a while-do loop. We begin by defining abstractions for the body of the loop, and the condition for continuing the iteration. We create abstract functioncharts for our 'body' and 'test' functions.

Each function takes a single input and produces a single output. 'do-while' and 'while-do' both take an initial value 'p' and simply pass it to the 'body' and 'cond' functions. This acts as a loop variable, corresponding to a numeric index or an iterator of some kind. It can be anything since we only forward it in the iteration functions. The result of 'body' is simply passed on to the next invocation of 'body'. 'body' is responsible for updating the loop variable and returning it. The result of 'cond' determines when the loop terminates. A true value continues the loop.

The do-while form runs 'body' before 'cond', by making 'cond' depend on the result of 'body'. The while-do runs 'cond' on the loop variable first, and only invokes 'body' if we iterate (call while-do recursively). This gives the desired semantics.

<figure align="center">
  <img src="./resources/do_while.svg"  alt="" title="More general iteration functions.">
</figure>

If we make the iteration parameter a numeric index which the body and condition can test, then we can define for-loop primitives over a numeric range. These specialized loops implement the 'test' function but leave 'body' undefined. Depending on the predicate chosen, we can implement various kinds of loops. Below we choose to implement the most common for-loops.

```ts
for (let i = start; i < end; )   // for [start,end[, +

for (let i = start; i >= end; )  // for [start,end], -
```

<figure align="center">
  <img src="./resources/do_while2.svg"  alt="" title="Using the general iterator functions to implement for-loops.">
</figure>

Until now, our functions have all been pure, producing outputs and having no side effects. We need some state to represent an "accumulator" if we want to use these iteration primitives for our factorial function.

We use a 'let' function, which represents state as a variable binding. It will hold our product as it's computed. We initialize this 'let' to a literal '1' using the single input, and in our function 'body', multiply its current value (the first 'let' output) by the input to our body function, using the output "setter" function to update the variable and returning the result to the iterator function.

Side effects introduce a complication. We may want to get the side effect without consuming a result. To drive the side effects, we use the 'use' pseudofunction.

<figure align="center">
  <img src="./resources/do_while3.svg"  alt="" title="Using the general iterator functions to implement factorial.">
</figure>

## Representing State (swap)

The 'let' function is a built-in variable binding that can hold a value. It's single input initializes the value, and it has two outputs, one to return the current value, and a 'setter' function to change the value. This function takes a single input, the new value, and just returns that value. Because it has side effects, it is rendered with a notch at the top right. (TODO render function instances with side effects with the notch.)

To make our swap generic, we can create an abstract 'let' like function to represent a general binding. This function has the same signature as 'let'.

Now we use an actual 'let' as a "temp" variable, and create a function that takes two bindings as input, and performs a swap between them. Below are two ways it can be implemented.

The 'swap1' function initializes the 'let' to the first input's value. It also calls the setters for the inputs to set the first to the second's value, and the second to the "temp" value. Sequencing all of this is a 'use' pseudo-function, which takes a variable number of inputs. The inputs are evaluated in order, which does two things.

The 'swap2' function doesn't initialize the 'let'. Instead, it calls the setters for the "temp" and inputs in the desired order, again sequenced by the 'use'.

1. 'use' uses the input, which executes the source function - important when there are side-effects.
2. 'use' evaluates its inputs in order, providing a way to sequence functions that have side-effects.

Swap would be simpler to implement if the semantics of the setter were to return the old value. We would be able to avoid the 'use' pseudo-function. However, the old value is less useful in our function graphs than the new value. Forwarding input values is a surprisingly effective way to avoid long wires crossing the graph.

<figure align="center">
  <img src="./resources/swap.svg"  alt="" title="A swap function.">
</figure>

Key diagram features:
1. The 'use' guarantees execution in the correct order.
1. The 'let' can be initialized before use, or left uninitialized.

## Abstract Functions (Quicksort)
Here is Typescript source for an implementation of Quicksort which does the partition step in place using Hoare's algorithm. [Wikipedia](https://en.wikipedia.org/wiki/Quicksort)

The code is subtle. In particular, it requires the element used for the pivot is at the 'lo' index. Because of this, the do-while loops in 'partition' don't need to check i, j against lo, hi while iterating.

```ts
function quicksort(A: Array<number>, lo: number, hi: number) {
  if (lo >= 0 && hi >= 0 && lo < hi) {
    let p = partition(A, lo, hi);
    quicksort(A, lo, p);
    quicksort(A, p + 1, hi);
  }
}

// Divides array into two partitions
function partition(A: Array<number>, lo: number, hi: number) {
  let pivot = A[lo];
  let i = lo - 1;
  let j = hi + 1
  while (true) {
    do { i++ } while (A[i] < pivot);
    do { j-- } while (A[j] > pivot);
    if (i >= j) { return j; }
    let temp = A[i];
    A[i] = A[j];
    A[j] = temp;
  }
}
```

<figure align="center">
  <img src="./resources/quicksort.svg"  alt="" title="Quicksort, partition in place.">
</figure>

Key diagram features:

1. An abstraction for swapping elements at indices (i, j). It has two index inputs. This swaps the elements at i and j, and returns the input parameters for convenience.
1. An abstraction 'setP' for setting the pivot for the range [lo..hi]. Similarly, it takes two indices and simply returns them.
1. Binary predicates for comparing the elements at (i, j). This takes two indices and returns a boolean result.
1. Note that array is accessed only indirectly, through indices.
1. The abstract functions are inputs in the outermost scope, but are used in nested functioncharts such as 'advToSwap', 'partition', and 'quicksort'. The outermost functionchart takes these inputs and returns the functions 'quicksort' and 'partition'.
1. The first function 'quicksort' doesn't return a meaningful result (always 'true' because we return the result of the termination check.) However, the result must be consumed, since it drives the execution. This is important because this quicksort is all about side effects.
1. The second function 'partition' finds the point where the pivot element divides the range into two. It returns this 'p', and the input parameters, which is convenient for the 'quicksort' diagram. We return 'partition' as a result function since it is useful on its own.
1. The third, 'advToSwap' uses do-while to advance the pointers. Note that 'lo' is passed to '<' and '>' since these compare to the pivot, which is at 'lo'.

## Calling Quicksort

In order to call 'quicksort', we must create the functions 'swap', 'setP', '<', and '>'. We could do this, given an array. Again we choose to create an abstraction, this time for an Array-like function. The abstraction has a 'length', an indexed getter, and an indexed setter. This looks similar to a 'let', except that the additional index parameter is needed by both get and set.

We create an adapter which adapts the array abstraction to the required 'swap' and predicate functions, then use the adapter to implement two pivot selection algorithms, one a random element in the range, and the other a median-of-3 implementation. Finally, we use our adapter and pivot functions to call quicksort.

<figure align="center">
  <img src="./resources/quicksort2a.svg"  alt="" title="Adapting an array for quicksort.">
</figure>

Key diagram features:

1. The 'adapter' function uses the array indexed getter to implement the comparison functions.
1. It also uses the getter and setter to create a function that maps an index into a let-like function, which can be passed to the 'swap' we implemented above. That swap is used to implement the array swap function that quicksort requires. The output isn't needed, but we must 'use' it to drive the side effects.

<figure align="center">
  <img src="./resources/quicksort2b.svg"  alt="" title="Using the adapter to implement different pivot functions.">
</figure>

1. We use the adpater to implement two pivot selection algorithms.
1. The adapter is useful since it implements 'swap', and the pivot functions in general swap the selected pivot with the element at 'lo'.
1. We implement a random pivot 'rnd', and "median of 3" pivot 'mO3', intended to make the pathological quicksort behavior much less likely.

Code fragment for Median of the 3 elements at 'lo', 'mid', and 'hi'.
```ts
mid := ⌊(lo + hi) / 2⌋
if A[mid] < A[hi]
    swap A[hi] with A[mid]
if A[lo] < A[hi]
    swap A[hi] with A[lo]
if A[mid] < A[lo]
    swap A[mid] with A[lo]
pivot := A[lo]
```

<figure align="center">
  <img src="./resources/quicksort2c.svg"  alt="" title="Calling quicksort with the adapter and pivot functions.">
</figure>

1. We call 'quicksort' on our abstracted array, using the adapter, and choosing the "median-of-3" pivot function.

## Cast Modifiers
TODO down-casting, up-casting.

## Object Oriented Programming (Vector types)

<<<<<<< HEAD
Below, we define a function V representing a 2 dimensional Vector 'V'. Using a built-in 'this' element, we define properties 'x' and 'y' which the function adds to the 'this' object. Very similar to 'let', 'this' functions have a simple value output for the current value of the bound property, and a setter function which has the side effect of changing the value. We don't define how 'this' is created yet. The V function returns two new functions, one to retrieve both properties and the other to set the two properties.
=======
Below, we define a function V representing a 2 dimensional Vector 'V'.

First we define an abstract "pair" function, with two output values. This will represent input vectors.

We also define two adapter functions. The first converts a pair into individual outputs. The second does the opposite. It may be surprising but these functions are not abstract - they perform a transformation on their inputs.


Using the built-in 'this' function, we define properties 'x' and 'y' which the function adds to the 'this' object. 'this' functions have a value output for the current value of the property, and a setter function which has the side effect of changing the bound value. We don't define how 'this' is created yet. The V function returns two new functions, one to retrieve both properties and the other to set the two properties.
>>>>>>> 7533d324


<figure align="center">
  <img src="./resources/points.svg"  alt="" title="A simple 2d point type.">
</figure>

We create a function VNormal representing a subtype function which represents only normalized (length 1) vectors. This function calls the V function, which initializes the 'x' and 'y' properties. However, VNormal first normalizes the two coordinates before calling the V function so it is initialized properly. It also overrides the V setting function to first normalize the coordinates before calling the base setter function. In other words, it overrides its base type's function.

<figure align="center">
  <img src="./resources/points2.svg"  alt="" title="A simple 2d point library.">
</figure>

## Libraries

<figure align="center">
  <img src="./resources/Library.svg"  alt="" title="An example of a Javascript built-in library.">
</figure>


## Semantics

1. To evaluate a function in a context, determine which outputs are consumed.
1. For each consumed output of the function, trace back to evaluate (cache results, so each function is evaluated only once). If a 'cond' is encountered, evaluate the condition, then evaluate along the branch that will be the result.
1. This "lazy" evaluation is not for efficiency; it is needed when side-effects are desired only under certain conditions.
1. 'use' pseudofunctions can be used to pull in side-effects, and to order function evaluation.

# More Examples

## Fibonacci

Similarly to the recursion example, we can define a Fibonacci function. We define a helper which takes 3 parameters, and then "call" it with n, 1, 1, to start the iteration.

<figure align="center">
  <img src="./resources/fibonacci.svg"  alt="" title="Recursive definition of fibonacci function.">
</figure>

## Exponentiation by Squaring

We can define an efficient exponentiation function. [Wikipedia](https://en.wikipedia.org/wiki/Exponentiation_by_squaring)

```ts
function exp_by_squaring(x: number, n: number) {
  return exp_by_squaring2(1, x, n)
}
function exp_by_squaring2(y: number, x: number, n: number) : number {
  else if (n == 0) return y;
  else if (n & 1 === 0) return exp_by_squaring2(y, x * x, n / 2);
  else return exp_by_squaring2(x * y, x * x, (n - 1) / 2);
}
```

We create some simple helper functions to test for zero and even, and a two condition operator. We also create an expStep helper function to implement the recursion. Again, this function is arranged to call itself recursively as the last step, allowing the tail-recursion optimization.

<figure align="center">
  <img src="./resources/exp_by_squaring.svg"  alt="" title="Tail-recursive implemention of exponentiation by squaring.">
  <figcaption align="center">Naive implementation</figcaption>
</figure>

What a mess! The tangle of wires crossing in the middle makes this almost impossible to read. Functioncharts can be refactored to fix this. Here we take the core step that computes the new x, y from the inputs and use a functionchart to create a helper function. We also reorder the 'n', 'y', and 'x' inputs to minimize crossings. The use of hierarchy has the effect of removing a part of the circuit and creating an indirection when we instantiate the single instance. The helper function gives a visual explanation of the core multiply step.

<figure align="center">
  <img src="./resources/exp_by_squaring2.svg"  alt="" title="Simplified implemention of exponentiation by squaring.">
  <figcaption align="center">Refactored implementation</figcaption>
</figure>

<figure align="center">
  <img src="./resources/binary_search3.svg"  alt="" title="">
</figure>

<figure align="center">
  <img src="./resources/intervals.svg"  alt="" title="">
</figure>

## Stateful Iteration (Counters)
The diagram below defines a counter "construction set" by defining some base counters that can be composed. 'counter' is our counter abstraction, returning a value 'c' for the counter's current value, and a function 'n' which advances the counter's state, returning the new value. 'count' is an abstract base counter which contains the variable binding for the counter's value, and defines the next function 'n'. This uses an abstract 'inc' function to modify the counter's value.

This is still abstract, and counter could be a number or a linked list pointer for example. For our purposes, we will only specialize this for numeric counters.

<figure align="center">
  <img src="./resources/counters.svg"  alt="" title="Counters for iterating integer ranges.">
  <figcaption align="center">Counter Construction Set.</figcaption>
</figure>

Key diagram features:

1. The 'counter' adapter defines the counter API.
1. 'count' implements the stateful part of a counter. It's abstract until it gets an 'inc' function.
1. 'countBy' adds the concept of a step. We specialize two functions for the common +1 and -1 cases.
1. 'countTo' adds the concept of a limit, for counting up or down.
1. Finally, we construct a counter that counts up by 1 in the range [lo..hi[.

## Representing State (Tuples)

<figure align="center">
  <img src="./resources/tuples.svg"  alt="" title="Const and mutable Tuple types.">
</figure>

## Covariance (fewer inputs), Contravariance (more outputs)
TODO

## Live Demo Editor with Examples

This project contains source code for the editor that was used to create the figures. It is definitely a work in progress with many rough edges. It is likely to crash.

There is no code generation, no interpreter, and no debugger.

It has been used by me on MacOS and Chrome. Other platforms and browsers may not work as well.

I have tried it on touch devices. On a Chromebook it works well. On an iPad it works, but without a keyboard there is no undo, redo, etc. TODO add a menu system or buttons.

The palette is a canvas that floats above the main canvas, at the top left. It can be dragged. It contains the built in functions and Pseudofunctions. On the top are the input, output, apply, and pass Pseudofunctions. 'input' and 'output' allow us to explicitly label inputs and outputs and indicate how an input feeds into the circuit. 'use' takes its input and passes it on, allowing us to add sequencing ability to our circuits. It is (currently) the only "var args" function, accepting any number of inputs. TODO add varargs pseudofunction.

TODO describe the other rows in the palette, the property editor, etc.

Command keys:

<!-- <figure align="center">
  <img src="./resources/palette.svg"  alt="" title="Palette (Pseudofunctions and primitive computational functions)">
</figure> -->

[Live Demo](https://billbudge.github.io/WebEditorFramework/examples/functioncharts/)

## Inspiration
Functioncharts were inspired by Harel Statecharts, another graphical representation of programs, which employs hierarchy to give state-transition diagrams more expressive power.

<figure align="center">
  <img src="/resources/palette2.svg"  alt="" title="pseudofunctions">
</figure><|MERGE_RESOLUTION|>--- conflicted
+++ resolved
@@ -354,9 +354,6 @@
 
 ## Object Oriented Programming (Vector types)
 
-<<<<<<< HEAD
-Below, we define a function V representing a 2 dimensional Vector 'V'. Using a built-in 'this' element, we define properties 'x' and 'y' which the function adds to the 'this' object. Very similar to 'let', 'this' functions have a simple value output for the current value of the bound property, and a setter function which has the side effect of changing the value. We don't define how 'this' is created yet. The V function returns two new functions, one to retrieve both properties and the other to set the two properties.
-=======
 Below, we define a function V representing a 2 dimensional Vector 'V'.
 
 First we define an abstract "pair" function, with two output values. This will represent input vectors.
@@ -365,7 +362,6 @@
 
 
 Using the built-in 'this' function, we define properties 'x' and 'y' which the function adds to the 'this' object. 'this' functions have a value output for the current value of the property, and a setter function which has the side effect of changing the bound value. We don't define how 'this' is created yet. The V function returns two new functions, one to retrieve both properties and the other to set the two properties.
->>>>>>> 7533d324
 
 
 <figure align="center">
